name: graphql_flutter
description: A GraphQL client for Flutter, bringing all the features from a modern
  GraphQL client to one easy to use package.
version: 3.1.0-beta.4
authors:
- Eus Dima <eus@zinoapp.com>
- Zino Hofmann <zino@zinoapp.com>
- Michael Joseph Rosenthal <rosenthalm93@gmail.com>
homepage: https://github.com/zino-app/graphql-flutter/tree/master/packages/graphql_flutter
dependencies:
<<<<<<< HEAD
  graphql: ^3.0.1-beta.2
  gql_exec: ^0.2.2
=======
  graphql: ^3.1.0-beta.4
>>>>>>> 43ff4d39
  flutter:
    sdk: flutter
  meta: ^1.1.6
  path_provider: ^1.1.0
  connectivity: ^0.4.4
dev_dependencies:
  pedantic: ^1.8.0+1
  mockito: ^4.0.0
  flutter_test:
    sdk: flutter
  test: ^1.5.3
environment:
  sdk: '>=2.6.0 <3.0.0'<|MERGE_RESOLUTION|>--- conflicted
+++ resolved
@@ -8,12 +8,8 @@
 - Michael Joseph Rosenthal <rosenthalm93@gmail.com>
 homepage: https://github.com/zino-app/graphql-flutter/tree/master/packages/graphql_flutter
 dependencies:
-<<<<<<< HEAD
   graphql: ^3.0.1-beta.2
   gql_exec: ^0.2.2
-=======
-  graphql: ^3.1.0-beta.4
->>>>>>> 43ff4d39
   flutter:
     sdk: flutter
   meta: ^1.1.6
