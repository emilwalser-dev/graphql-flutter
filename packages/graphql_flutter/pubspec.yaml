name: graphql_flutter
description:
  A GraphQL client for Flutter, bringing all the features from a modern
  GraphQL client to one easy to use package.
version: 1.0.1-beta.7
authors:
  - Eus Dima <eus@zinoapp.com>
  - Zino Hofmann <zino@zinoapp.com>
  - Michael Joseph Rosenthal <rosenthalm93@gmail.com>
homepage: https://github.com/zino-app/graphql-flutter/tree/master/packages/graphql_flutter
dependencies:
  graphql: ^1.0.1-beta.7
  flutter:
    sdk: flutter
  meta: ^1.1.6
  path: ^1.6.2
<<<<<<< HEAD
  path_provider: ^0.5.0+1
  rxdart: ^0.22.0
=======
  path_provider: ^1.1.0
  rxdart: ^0.21.0
>>>>>>> 8e4c51a3
dev_dependencies:
  perfectionist: ^2.0.0
  mockito: ^4.0.0
  flutter_test:
    sdk: flutter
  test: ^1.5.3
environment:
  sdk: ">=2.2.0 <3.0.0"<|MERGE_RESOLUTION|>--- conflicted
+++ resolved
@@ -14,13 +14,8 @@
     sdk: flutter
   meta: ^1.1.6
   path: ^1.6.2
-<<<<<<< HEAD
-  path_provider: ^0.5.0+1
+  path_provider: ^1.1.0
   rxdart: ^0.22.0
-=======
-  path_provider: ^1.1.0
-  rxdart: ^0.21.0
->>>>>>> 8e4c51a3
 dev_dependencies:
   perfectionist: ^2.0.0
   mockito: ^4.0.0
