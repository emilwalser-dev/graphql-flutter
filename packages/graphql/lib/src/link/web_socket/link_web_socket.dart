--- conflicted
+++ resolved
@@ -4,10 +4,6 @@
 import 'package:graphql/src/link/link.dart';
 import 'package:graphql/src/link/operation.dart';
 import 'package:graphql/src/socket_client.dart';
-<<<<<<< HEAD
-import 'package:graphql/src/utilities/platform.dart' show isHtml;
-=======
->>>>>>> 7a81ede5
 import 'package:graphql/src/websocket/messages.dart';
 
 /// A Universal Websocket [Link] implementation to support the websocket transport.
@@ -17,36 +13,10 @@
 /// If you'd like to connect to the socket server instantly, call the [connectOrReconnect] method after creating this [WebSocketLink] instance.
 class WebSocketLink extends Link {
   /// Creates a new [WebSocketLink] instance with the specified config.
-<<<<<<< HEAD
-  WebSocketLink(
-      {@required this.url,
-      @deprecated
-      // ignore: deprecated_member_use_from_same_package
-      this.headers,
-      this.reconnectOnHeaderChange = true,
-      this.config = const SocketClientConfig()})
-      : super() {
-    if (headers != null) {
-      assert(
-        !isHtml,
-        'Cannot set websocket headers with dart:html websockets. '
-        'If these are for authentication, another approach must be used, '
-        'such as initPayload.',
-      );
-      print(
-        'WARNING: Using direct websocket headers which will be removed soon, '
-        'as it is incompatable with dart:html. '
-        'If you need this direct header access, '
-        'please comment on this PR with details on your usecase: '
-        'https://github.com/zino-app/graphql-flutter/pull/323',
-      );
-    }
-=======
   WebSocketLink({
     @required this.url,
     this.config = const SocketClientConfig(),
   }) : super() {
->>>>>>> 7a81ede5
     request = _doOperation;
   }
 
@@ -57,23 +27,8 @@
   SocketClient _socketClient;
 
   Stream<FetchResult> _doOperation(Operation operation, [NextLink forward]) {
-<<<<<<< HEAD
-    final Map<String, dynamic> concatHeaders = <String, dynamic>{};
-    final Map<String, dynamic> context = operation.getContext();
-    if (context != null && context.containsKey('headers')) {
-      concatHeaders.addAll(context['headers'] as Map<String, dynamic>);
-    }
-    // @todo deprecated
-    if (headers != null) {
-      concatHeaders.addAll(headers);
-    }
-
-    if (_socketClient == null) {
-      connectOrReconnect(headers: concatHeaders);
-=======
     if (_socketClient == null) {
       connectOrReconnect();
->>>>>>> 7a81ede5
     }
 
     return _socketClient.subscribe(SubscriptionRequest(operation), true).map(
