--- conflicted
+++ resolved
@@ -1,10 +1,6 @@
 name: graphql_flutter
 description: A GraphQL client for Flutter, bringing all the features from a modern GraphQL client to one easy to use package.
-<<<<<<< HEAD
-version: 0.9.5
-=======
 version: 1.0.0
->>>>>>> 67946011
 authors:
   - Eus Dima <eus@zinoapp.com>
   - Zino Hofmann <zino@zinoapp.com>
@@ -15,11 +11,6 @@
 dependencies:
   flutter:
     sdk: flutter
-<<<<<<< HEAD
-  http: ^0.12.0
-  path_provider: ^0.4.1
-  uuid: ^1.0.3
-=======
   meta: ^1.1.6
   http: ^0.12.0+2
   mime: ^0.9.6+2
@@ -29,7 +20,6 @@
   uuid: ^2.0.1
   graphql_parser: ^1.1.3
   rxdart: ^0.21.0
->>>>>>> 67946011
 
 dev_dependencies:
   perfectionist: ^2.0.0
