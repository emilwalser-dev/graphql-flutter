/// A location where a [GQLError] appears.
class Location {
  /// The line of the error in the query.
  final int line;

  /// The column of the error in the query.
  final int column;

  /// Constructs a [Location] from a JSON map.
  Location.fromJSON(Map data)
      : line = data['line'],
        column = data['column'];

  @override
  String toString() => '{ line: $line, column: $column }';
}

/// A GQL error (returned by a GQL server).
class GQLError {
  /// The message of the error.
  final String message;

  /// Locations where the error appear.
  final List<Location> locations;

  /// The path of the field in error.
  final List<dynamic> path;

  /// Custom error data returned by your GraphQL API server
  final Map<String, dynamic> extensions;

  /// Constructs a [GQLError] from a JSON map.
  GQLError.fromJSON(Map data)
      : message = data['message'],
<<<<<<< HEAD
        locations = new List.from(
            (data['locations']).map((d) => new Location.fromJSON(d))),
        path = data['path'],
        extensions = data['extensions'];
=======
        locations = data["locations"] is List ? new List.from(
            (data['locations']).map((d) => new Location.fromJSON(d)))
            : null,
        path = data['path'];
>>>>>>> 6225c067

  @override
  String toString() =>
      '$message: ${locations is List ? locations.map((l) => '[${l.toString()}]').join('') : ""}';
}

/// A Exception that is raised if the GQL response has a [GQLError].
class GQLException implements Exception {
  /// The Exception message.
  final String message;

  /// The list of [GQLError] in the response.
  final List<GQLError> gqlErrors;

  /// Creates a new [GQLException].
  ///
  /// It requires a message and a JSON list from a GQL response
  /// (returned by a GQL server).
  GQLException(this.message, List rawGQLError)
      : gqlErrors =
            new List.from(rawGQLError.map((d) => new GQLError.fromJSON(d)));

  @override
  String toString() =>
      '$message: ${gqlErrors.map((e) => '[${e.toString()}]').join('')}';
}

class NoConnectionException implements Exception {}<|MERGE_RESOLUTION|>--- conflicted
+++ resolved
@@ -32,17 +32,11 @@
   /// Constructs a [GQLError] from a JSON map.
   GQLError.fromJSON(Map data)
       : message = data['message'],
-<<<<<<< HEAD
-        locations = new List.from(
-            (data['locations']).map((d) => new Location.fromJSON(d))),
-        path = data['path'],
-        extensions = data['extensions'];
-=======
         locations = data["locations"] is List ? new List.from(
             (data['locations']).map((d) => new Location.fromJSON(d)))
             : null,
-        path = data['path'];
->>>>>>> 6225c067
+        path = data['path'],
+        extensions = data['extensions'];
 
   @override
   String toString() =>
