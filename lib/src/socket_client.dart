--- conflicted
+++ resolved
@@ -48,7 +48,6 @@
 /// lifting of socket state management. Once you're done with the socket connection, make sure
 /// you call the [dispose] method to release all allocated resources.
 class SocketClient {
-<<<<<<< HEAD
   final Uuid _uuid = Uuid();
   final String url;
   final SocketClientConfig config;
@@ -124,6 +123,7 @@
 
   void onConnectionLost() {
     print('Disconnected from websocket.');
+    _reconnectTimer?.cancel();
     _keepAliveSubscription?.cancel();
     _messageSubscription?.cancel();
 
@@ -191,37 +191,6 @@
         json.encode(
           message,
           toEncodable: (dynamic m) => m.toJson(),
-=======
-  SocketClient(this._socket) {
-    _socket.connectionAck.listen(print);
-    _socket.connectionError.listen(print);
-    _socket.unknownData.listen(print);
-    _socket.write(InitOperation(_initPayload));
-  }
-
-  final Uuid _uuid = Uuid();
-  final GraphQLSocket _socket;
-  static Map<String, String> _initPayload;
-
-  static Future<SocketClient> connect(
-    final String endPoint, {
-    final List<String> protocols = const <String>[
-      'graphql-ws',
-    ],
-    final Map<String, String> headers = const <String, String>{
-      'content-type': 'application/json',
-    },
-    final Map<String, String> initPayload,
-  }) async {
-    _initPayload = initPayload;
-
-    return SocketClient(
-      GraphQLSocket(
-        await WebSocket.connect(
-          endPoint,
-          protocols: protocols,
-          headers: headers,
->>>>>>> 6a4c18d9
         ),
       );
     }
