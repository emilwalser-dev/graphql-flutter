import 'package:flutter/widgets.dart';

import 'package:graphql_flutter/src/graphql_client.dart';
import 'package:graphql_flutter/src/core/observable_query.dart';
import 'package:graphql_flutter/src/core/query_options.dart';
import 'package:graphql_flutter/src/core/query_result.dart';

import 'package:graphql_flutter/src/widgets/graphql_provider.dart';

typedef QueryBuilder = Widget Function(
  QueryResult result, {
  VoidCallback refetch,
});

/// Builds a [Query] widget based on the a given set of [QueryOptions]
/// that streams [QueryResult]s into the [QueryBuilder].
class Query extends StatefulWidget {
  const Query({
    final Key key,
    @required this.options,
    @required this.builder,
  }) : super(key: key);

  final QueryOptions options;
  final QueryBuilder builder;

  @override
  QueryState createState() => QueryState();
}

class QueryState extends State<Query> {
  ObservableQuery observableQuery;

  WatchQueryOptions get _options {
    FetchPolicy fetchPolicy = widget.options.fetchPolicy;

    if (fetchPolicy == FetchPolicy.cacheFirst) {
      fetchPolicy = FetchPolicy.cacheAndNetwork;
    }

    return WatchQueryOptions(
      document: widget.options.document,
      variables: widget.options.variables,
      fetchPolicy: fetchPolicy,
      errorPolicy: widget.options.errorPolicy,
      pollInterval: widget.options.pollInterval,
      fetchResults: true,
      context: widget.options.context,
      optimisticResult: widget.options.optimisticResult,
    );
  }

<<<<<<< HEAD
    if (widget.pollInterval is int) {
      pollInterval = Duration(seconds: widget.pollInterval);
    }
=======
  void _initQuery() {
    final GraphQLClient client = GraphQLProvider.of(context).value;
    assert(client != null);

    observableQuery?.close();
    observableQuery = client.watchQuery(_options);
>>>>>>> 67946011
  }

  @override
  void didChangeDependencies() {
    super.didChangeDependencies();
    _initQuery();
  }

  @override
  void didUpdateWidget(Query oldWidget) {
    super.didUpdateWidget(oldWidget);

<<<<<<< HEAD
    try {
      final Map<String, dynamic> result = client.readQuery(
        query: widget.query,
        variables: widget.variables,
      );

      if (this.mounted) {
        setState(() {
          data = result;
          error = null;
          loading = false;
        });
      }
    } catch (e) {
      // Ignore, right?
    }

    try {
      final Map<String, dynamic> result = await client.query(
        query: widget.query,
        variables: widget.variables,
      );

      if (this.mounted) {
        setState(() {
          data = result;
          error = null;
          loading = false;
        });
      }
    } catch (e) {
      if (data == {}) {
        if (this.mounted) {
          setState(() {
            error = e;
            loading = false;
          });
        }
      }
    }

    if (pollInterval is Duration && !(pollTimer is Timer)) {
      pollTimer = Timer.periodic(
        pollInterval,
        (Timer t) => getQueryResult(),
      );
=======
    // TODO @micimize - investigate why/if this was causing issues
    if (!observableQuery.options.areEqualTo(_options)) {
      _initQuery();
>>>>>>> 67946011
    }
  }

  @override
  void dispose() {
    observableQuery?.close();
    super.dispose();
  }

  @override
  Widget build(BuildContext context) {
    return StreamBuilder<QueryResult>(
      initialData: QueryResult(
        loading: true,
      ),
      stream: observableQuery.stream,
      builder: (
        BuildContext buildContext,
        AsyncSnapshot<QueryResult> snapshot,
      ) {
        return widget?.builder(
          snapshot.data,
          refetch: observableQuery.refetch,
        );
      },
    );
  }
}<|MERGE_RESOLUTION|>--- conflicted
+++ resolved
@@ -50,18 +50,12 @@
     );
   }
 
-<<<<<<< HEAD
-    if (widget.pollInterval is int) {
-      pollInterval = Duration(seconds: widget.pollInterval);
-    }
-=======
   void _initQuery() {
     final GraphQLClient client = GraphQLProvider.of(context).value;
     assert(client != null);
 
     observableQuery?.close();
     observableQuery = client.watchQuery(_options);
->>>>>>> 67946011
   }
 
   @override
@@ -74,58 +68,9 @@
   void didUpdateWidget(Query oldWidget) {
     super.didUpdateWidget(oldWidget);
 
-<<<<<<< HEAD
-    try {
-      final Map<String, dynamic> result = client.readQuery(
-        query: widget.query,
-        variables: widget.variables,
-      );
-
-      if (this.mounted) {
-        setState(() {
-          data = result;
-          error = null;
-          loading = false;
-        });
-      }
-    } catch (e) {
-      // Ignore, right?
-    }
-
-    try {
-      final Map<String, dynamic> result = await client.query(
-        query: widget.query,
-        variables: widget.variables,
-      );
-
-      if (this.mounted) {
-        setState(() {
-          data = result;
-          error = null;
-          loading = false;
-        });
-      }
-    } catch (e) {
-      if (data == {}) {
-        if (this.mounted) {
-          setState(() {
-            error = e;
-            loading = false;
-          });
-        }
-      }
-    }
-
-    if (pollInterval is Duration && !(pollTimer is Timer)) {
-      pollTimer = Timer.periodic(
-        pollInterval,
-        (Timer t) => getQueryResult(),
-      );
-=======
     // TODO @micimize - investigate why/if this was causing issues
     if (!observableQuery.options.areEqualTo(_options)) {
       _initQuery();
->>>>>>> 67946011
     }
   }
 
