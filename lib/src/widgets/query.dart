import 'dart:async';
import 'package:flutter/widgets.dart';

<<<<<<< HEAD
import '../client.dart';
import './graphql_provider.dart';
=======
import 'package:graphql_flutter/src/client.dart';
>>>>>>> 6e6aff76

typedef Widget QueryBuilder({
  @required bool loading,
  Map<String, dynamic> data,
  String error,
});

class Query extends StatefulWidget {
  Query(
    this.query, {
    final Key key,
    this.variables = const {},
    @required this.builder,
    this.pollInterval,
  }) : super(key: key);

  final String query;
  final Map<String, dynamic> variables;
  final QueryBuilder builder;
  final int pollInterval;

  @override
  QueryState createState() => new QueryState();
}

class QueryState extends State<Query> {
  bool loading = true;
  Map<String, dynamic> data = {};
  String error = '';

  bool initialFetch = false;
  Duration pollInterval;
  Timer pollTimer;
<<<<<<< HEAD
  bool initialFetch = false;
=======
  Map currentVariables = new Map();
>>>>>>> 6e6aff76

  @override
  void initState() {
    super.initState();

    if (widget.pollInterval is int) {
      pollInterval = new Duration(seconds: widget.pollInterval);
    }
  }

<<<<<<< HEAD
  void getQueryResult(Client client) async {
=======
  @override
  void dispose() {
    _deleteTimer();

    super.dispose();
  }

  void _deleteTimer() {
    if (pollTimer is Timer) {
      pollTimer.cancel();
      pollTimer = null;
    }
  }

  void getQueryResult() async {
>>>>>>> 6e6aff76
    try {
      final Map<String, dynamic> result = client.readQuery(
        query: widget.query,
        variables: widget.variables,
      );

      setState(() {
        loading = false;
        error = '';
        data = result;
      });
    } catch (e) {
      print(e.toString());
    }

    try {
      final Map<String, dynamic> result = await client.query(
        query: widget.query,
        variables: widget.variables,
      );

      setState(() {
        loading = false;
        error = '';
        data = result;
      });
<<<<<<< HEAD

      if (pollInterval is Duration && !(pollTimer is Timer)) {
        pollTimer = new Timer(pollInterval, () => getQueryResult(client));
      }
=======
>>>>>>> 6e6aff76
    } catch (e) {
      if (data == {}) {
        setState(() {
          error = e.toString();
          loading = false;
        });
      }

<<<<<<< HEAD
      if (pollInterval is Duration && !(pollTimer is Timer)) {
        pollTimer = new Timer(pollInterval, () => getQueryResult(client));
      }

=======
>>>>>>> 6e6aff76
      // TODO: handle error
      print(e.toString());
    }

    if (pollInterval is Duration && !(pollTimer is Timer)) {
      pollTimer = new Timer.periodic(
        pollInterval,
        (Timer t) => getQueryResult(),
      );
    }
  }

  bool _areDifferentMaps(Map a, Map b) {
    if (a.length != b.length) {
      return true;
    }

    bool areDifferent = false;

    a.forEach((key, value) {
      if (b[key] != a[key] || (!b.containsKey(key))) {
        areDifferent = true;
      }
    });

    return areDifferent;
  }

  Widget build(BuildContext context) {
    if (!initialFetch) {
      initialFetch = true;

<<<<<<< HEAD
      getQueryResult(GraphqlProvider.of(context).client);
=======
      currentVariables = widget.variables;

      getQueryResult();
    }

    if (_areDifferentMaps(currentVariables, widget.variables)) {
      currentVariables = widget.variables;

      loading = true;
      _deleteTimer();

      getQueryResult();
>>>>>>> 6e6aff76
    }

    return widget.builder(
      loading: loading,
      error: error,
      data: data,
    );
  }
}<|MERGE_RESOLUTION|>--- conflicted
+++ resolved
@@ -1,12 +1,7 @@
 import 'dart:async';
 import 'package:flutter/widgets.dart';
 
-<<<<<<< HEAD
-import '../client.dart';
-import './graphql_provider.dart';
-=======
 import 'package:graphql_flutter/src/client.dart';
->>>>>>> 6e6aff76
 
 typedef Widget QueryBuilder({
   @required bool loading,
@@ -40,11 +35,7 @@
   bool initialFetch = false;
   Duration pollInterval;
   Timer pollTimer;
-<<<<<<< HEAD
-  bool initialFetch = false;
-=======
   Map currentVariables = new Map();
->>>>>>> 6e6aff76
 
   @override
   void initState() {
@@ -53,11 +44,10 @@
     if (widget.pollInterval is int) {
       pollInterval = new Duration(seconds: widget.pollInterval);
     }
+
+    getQueryResult();
   }
 
-<<<<<<< HEAD
-  void getQueryResult(Client client) async {
-=======
   @override
   void dispose() {
     _deleteTimer();
@@ -73,7 +63,6 @@
   }
 
   void getQueryResult() async {
->>>>>>> 6e6aff76
     try {
       final Map<String, dynamic> result = client.readQuery(
         query: widget.query,
@@ -88,7 +77,6 @@
     } catch (e) {
       print(e.toString());
     }
-
     try {
       final Map<String, dynamic> result = await client.query(
         query: widget.query,
@@ -100,13 +88,6 @@
         error = '';
         data = result;
       });
-<<<<<<< HEAD
-
-      if (pollInterval is Duration && !(pollTimer is Timer)) {
-        pollTimer = new Timer(pollInterval, () => getQueryResult(client));
-      }
-=======
->>>>>>> 6e6aff76
     } catch (e) {
       if (data == {}) {
         setState(() {
@@ -115,13 +96,6 @@
         });
       }
 
-<<<<<<< HEAD
-      if (pollInterval is Duration && !(pollTimer is Timer)) {
-        pollTimer = new Timer(pollInterval, () => getQueryResult(client));
-      }
-
-=======
->>>>>>> 6e6aff76
       // TODO: handle error
       print(e.toString());
     }
@@ -154,9 +128,6 @@
     if (!initialFetch) {
       initialFetch = true;
 
-<<<<<<< HEAD
-      getQueryResult(GraphqlProvider.of(context).client);
-=======
       currentVariables = widget.variables;
 
       getQueryResult();
@@ -169,7 +140,6 @@
       _deleteTimer();
 
       getQueryResult();
->>>>>>> 6e6aff76
     }
 
     return widget.builder(
