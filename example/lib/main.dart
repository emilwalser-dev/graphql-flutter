--- conflicted
+++ resolved
@@ -94,16 +94,10 @@
                   RunMutation addStar,
                   QueryResult addStarResult,
                 ) {
-<<<<<<< HEAD
                   if (addStarResult.data != null &&
-                      addStarResult.data.isNotEmpty) {
+                      (addStarResult.data as Map).isNotEmpty) {
                     repository['viewerHasStarred'] = addStarResult
                         .data['addStar']['starrable']['viewerHasStarred'];
-=======
-                  if (result.data != null && (result.data as Map).isNotEmpty) {
-                    repository['viewerHasStarred'] =
-                        result.data['addStar']['starrable']['viewerHasStarred'];
->>>>>>> 03afe313
                   }
 
                   return ListTile(
